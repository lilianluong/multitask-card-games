--- conflicted
+++ resolved
@@ -1,7 +1,5 @@
-<<<<<<< HEAD
-=======
 import itertools
->>>>>>> 4c672150
+
 import multiprocessing
 from concurrent import futures
 from datetime import datetime
@@ -14,12 +12,9 @@
 
 from agents.base import Learner
 from agents.model_based_agent import ModelBasedAgent
-<<<<<<< HEAD
 from agents.models.model_based_models import RewardModel, TransitionModel
 from agents.models.multitask_models import MultitaskRewardModel, MultitaskTransitionModel
-=======
-from agents.model_based_models import RewardModel, TransitionModel
->>>>>>> 4c672150
+
 from environments.trick_taking_game import TrickTakingGame
 from evaluators import evaluate_random
 from game import Game
@@ -46,7 +41,7 @@
     def __init__(self,
                  agent: ModelBasedAgent.__class__ = ModelBasedAgent,
                  multitask: bool = False,
-                 resume_model: Dict[str, Dict[str, Dict[str, Any]]] = None,
+                 resume_model: Dict[Fstr, Dict[str, Dict[str, Any]]] = None,
                  model_names: Dict[str, str] = None,
                  learner_name: str = "MBL"):
         """
@@ -117,10 +112,6 @@
 
             self.writer.add_scalar("avg_training_transition_loss", np.mean(transition_losses),
                                    epoch)
-<<<<<<< HEAD
-
-=======
->>>>>>> 4c672150
             self.writer.add_scalar("avg_training_reward_loss", np.mean(reward_losses), epoch)
 
             if epoch % self.evaluate_every == 0:
@@ -132,10 +123,6 @@
                                                                                              task)
                                                                                      for task in
                                                                                      tasks},
-<<<<<<< HEAD
-
-=======
->>>>>>> 4c672150
                                                                                  num_trials=50,
                                                                                  compare_agent=None)  # MonteCarloAgent)
                 print("Done EVAL")
@@ -175,19 +162,6 @@
         self._reward_optimizers[task.name] = optim.Adam(self._reward_models[task.name].parameters(),
                                                         lr=1e-4)
 
-<<<<<<< HEAD
-=======
-    def _train_single_task(self, task: TrickTakingGame.__class__, epoch: int) -> Tuple[
-        np.ndarray, np.ndarray]:
-        """
-        Train a task for a single epoch, following the single-task learning framework
-        :param task: class of task to train
-        :param epoch: the index of the current epoch
-        :return: (average transition loss, average reward loss)
-        """
-        if epoch % 10 == 0:
-            print(f"Starting epoch {epoch}/{self._num_epochs} for {task.name}")
->>>>>>> 4c672150
 
 def _train_single_task(self, task: TrickTakingGame.__class__, epoch: int) -> Tuple[
     np.ndarray, np.ndarray]:
@@ -209,9 +183,7 @@
         torch.save(self._reward_model.models[task.name].state_dict(),
                    "models/reward_model_temp_{}.pt".format(self._model_names[task.name]))
 
-<<<<<<< HEAD
     return np.mean(transition_loss), np.mean(reward_loss)
-
 
 def _agent_evaluation(self, task: TrickTakingGame.__class__) -> List[
     Tuple[List[int], int, int, List[int]]]:
@@ -220,22 +192,22 @@
     :param task: the class of the game to play
     :return: list of (b, a, r, b') experiences
     """
-    barbs = []
-    for game_num in range(self._games_per_epoch):
-        # print("Game", game_num)
-        game = Game(task, [self._agent_type] * 4, [{"transition_model": self._transition_model,
-                                                    "reward_model": self._reward_model}
-                                                   for _ in range(task().num_players)],
-                    {"epsilon": self.epsilon, "verbose": False})
-        game.run()  # result = game.run()
-        barbs.extend(game.get_barbs())
-
+    specific_game_func = ModelGameRunner(self._agent_type, task,
+                                         [{"transition_model": self._transition_models[
+                                             task.name],
+                                           "reward_model": self._reward_models[task.name]}
+                                          for _ in range(task().num_players)],
+                                         {"epsilon": self.epsilon, "verbose": False})
+
+    barb_futures = self.executor.map(specific_game_func, range(self._games_per_epoch),
+                                     chunksize=4)
+    # wait for completion
+    barbs = list(barb_futures)
+    barbs = list(itertools.chain.from_iterable(barbs))
     return barbs
 
-
 def _train_world_models(self, task: TrickTakingGame.__class__,
-                        experiences: List[Tuple[List[int], int, int, List[int]]]) -> Tuple[
-    np.ndarray, np.ndarray]:
+                        experiences: List[Tuple[List[int], int, int, List[int]]]) -> Tuple[np.ndarray, np.ndarray]:
     """
     Train the transition and reward models on the experiences
     :param task: the class of the game to train models for
@@ -265,94 +237,25 @@
     next_beliefs = torch.from_numpy(next_beliefs[indices]).float().to(device)
 
     # Train
-    for model, optimizer, targets, losses in (
-            (self._transition_model, self._transition_optimizer, next_beliefs, transition_losses),
-            (self._reward_model, self._reward_optimizer, rewards, reward_losses),
+    for model_dict, optim_dict, targets, losses in (
+            (self._transition_models, self._transition_optimizers, next_beliefs,
+             transition_losses),
+            (self._reward_models, self._reward_optimizers, rewards, reward_losses),
     ):
+        model = model_dict[task.name]
+        optimizer = optim_dict[task.name]
         for i in range(0, len(experiences), self._batch_size):
             x = belief_actions[i: i + self._batch_size]
-            pred = model.forward(x, task.name)
+            x = model.polynomial(x)
+            pred = model.forward(x)
             y = targets[i: i + self._batch_size]
             loss = model.loss(pred, y)
             losses.append(loss.item())
             optimizer.zero_grad()
             loss.backward()
             optimizer.step()
-=======
-    def _agent_evaluation(self, task: TrickTakingGame.__class__) -> List[
-        Tuple[List[int], int, int, List[int]]]:
-        """
-        Collect (b, a, r, b') experiences from playing self._games_per_epoch games against itself
-        :param task: the class of the game to play
-        :return: list of (b, a, r, b') experiences
-        """
-        specific_game_func = ModelGameRunner(self._agent_type, task,
-                                             [{"transition_model": self._transition_models[
-                                                 task.name],
-                                               "reward_model": self._reward_models[task.name]}
-                                              for _ in range(task().num_players)],
-                                             {"epsilon": self.epsilon, "verbose": False})
-
-        barb_futures = self.executor.map(specific_game_func, range(self._games_per_epoch),
-                                         chunksize=4)
-        # wait for completion
-        barbs = list(barb_futures)
-        barbs = list(itertools.chain.from_iterable(barbs))
-        return barbs
-
-    def _train_world_models(self, task: TrickTakingGame.__class__,
-                            experiences: List[Tuple[List[int], int, int, List[int]]]) -> Tuple[
-        np.ndarray, np.ndarray]:
-        """
-        Train the transition and reward models on the experiences
-        :param task: the class of the game to train models for
-        :param experiences: list of (b, a, r, b') experiences as returned by _agent_evaluation
-        :return: (transition loss mean, reward loss mean)
-        """
-        transition_losses, reward_losses = [], []
-
-        # Construct belief_action input matrices
-        experience_array = np.asarray(experiences, dtype=object)
-        sample_task = task()
-        belief_size = 4 * sample_task.num_cards + sample_task.num_players + len(
-            sample_task.cards_per_suit)
-        belief_actions = np.pad(np.vstack(experience_array[:, 0]), (0, task().num_cards),
-                                'constant')
-        actions = experience_array[:, 1].astype(np.int)
-        indices = np.arange(len(experiences))
-        belief_actions[indices, actions + belief_size] = 1
-
-        rewards = np.vstack(experience_array[:, 2])
-        next_beliefs = np.vstack(experience_array[:, 3])
-
-        # Shuffle data
-        np.random.shuffle(indices)
-        belief_actions = torch.from_numpy(belief_actions[indices]).float().to(device)
-        rewards = torch.from_numpy(rewards[indices]).float().to(device)
-        next_beliefs = torch.from_numpy(next_beliefs[indices]).float().to(device)
-
-        # Train
-        for model_dict, optim_dict, targets, losses in (
-                (self._transition_models, self._transition_optimizers, next_beliefs,
-                 transition_losses),
-                (self._reward_models, self._reward_optimizers, rewards, reward_losses),
-        ):
-            model = model_dict[task.name]
-            optimizer = optim_dict[task.name]
-            for i in range(0, len(experiences), self._batch_size):
-                x = belief_actions[i: i + self._batch_size]
-                x = model.polynomial(x)
-                pred = model.forward(x)
-                y = targets[i: i + self._batch_size]
-                loss = model.loss(pred, y)
-                losses.append(loss.item())
-                optimizer.zero_grad()
-                loss.backward()
-                optimizer.step()
->>>>>>> 4c672150
-
-        return np.mean(transition_losses), np.mean(reward_losses)
-        # return 0, np.mean(reward_losses)
+
+    return np.mean(transition_losses), np.mean(reward_losses)
 
 def _train_agent_policy(self, task: TrickTakingGame.__class__):
     """
