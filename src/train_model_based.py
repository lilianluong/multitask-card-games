--- conflicted
+++ resolved
@@ -1,11 +1,7 @@
 import torch
 
-<<<<<<< HEAD
 from agents.model_based_learner import ModelBasedLearner
 from agents.model_based_agent import ModelBasedAgent, MonteCarloAgent
-=======
-from agents.model_based_learner import ModelBasedLearner, ModelBasedAgent
->>>>>>> 4c672150
 from agents.random_agent import RandomAgent
 from environments.test_hearts import TestSimpleHearts
 from environments.trick_taking_game import TrickTakingGame
@@ -49,11 +45,11 @@
     for i in range(5):
         train([TestSimpleHearts, TrickTakingGame],
               None,
-              {"Test Simple Hearts": f"multitask_tsh_{i}", "Trick Taking Game": f"multitask_ttg_{i}"},
+              {"Test Simple Hearts": f"multitask3_tsh_{i}", "Trick Taking Game": f"multitask3_ttg_{i}"},
               multitask=True,
-              learner_name=f"multitask2-{i}")
+              learner_name=f"multitask3-{i}")
         train([TestSimpleHearts, TrickTakingGame],
               None,
-              {"Test Simple Hearts": f"singletask_tsh_{i}", "Trick Taking Game": f"singletask_ttg_{i}"},
+              {"Test Simple Hearts": f"singletask3_tsh_{i}", "Trick Taking Game": f"singletask3_ttg_{i}"},
               multitask=False,
-              learner_name=f"singletask2-{i}")+              learner_name=f"singletask3-{i}")