--- conflicted
+++ resolved
@@ -43,11 +43,8 @@
     def __init__(self):
         self._num_cards = sum(self.cards_per_suit)
         self._state = None
-<<<<<<< HEAD
         self._index_card_map = None
-=======
         self._num_cards = sum(self.cards_per_suit)
->>>>>>> b9a0c09a
 
     def reset(self, state: List[int] = None) -> Tuple[List[int], ...]:
         """
@@ -109,18 +106,8 @@
         invalid_plays = {}
         if not self.is_valid_play(player, card_index):
             valid_cards = [i for i in range(num_cards) if self.is_valid_play(player, i)]
-<<<<<<< HEAD
-            # if self._state[card_index] == player:
-            #     rewards[player] -= 10
-            # else:
-            rewards[player] -= 50  # Huge penalty for picking an invalid card!
-            card_index = random.choice(valid_cards)  # Choose random valid move to play
-            invalid_plays[player] = "invalid"
-        # else:
-            # rewards[player] += 20
-=======
             if self._state[card_index] == player:
-                rewards[player] -= 10
+                rewards[player] -= 10 # bad if picking card in hand but not valid
             else:
                 rewards[player] -= 100  # Huge penalty for picking an invalid card!
             card_index = random.choice(valid_cards)  # Choose random valid move to play
@@ -128,7 +115,6 @@
         else:
             pass
             # possible to reward player for making good choice here
->>>>>>> b9a0c09a
 
         # Play the card
         self._state[card_index] = -1
@@ -410,10 +396,6 @@
         :param card_index: int, 0 <= card_index < self.num_cards
         :return: Card
         """
-<<<<<<< HEAD
-        return self._index_card_map[card_index]
-
-=======
         # TODO: run once in map and lookup in future
         suit, total = 0, 0
         while total + self.cards_per_suit[suit] <= card_index:
@@ -422,7 +404,7 @@
         num = card_index - total
         assert 0 <= num < self.cards_per_suit[suit], "card value is invalid"
         return Card(suit=Suit(suit), value=num)
->>>>>>> b9a0c09a
+
 
     def card_to_index(self, card: Card) -> int:
         """
